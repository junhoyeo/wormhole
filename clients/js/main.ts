--- conflicted
+++ resolved
@@ -550,10 +550,7 @@
     // TODO: is there a better native format for algorand?
     return "0x" + evm_address(address)
   } else if (chain === "near") {
-<<<<<<< HEAD
     return "0x" + evm_address(address)
-=======
-    throw Error("NEAR is not supported yet")
   } else if (chain === "injective") {
     throw Error("INJECTIVE is not supported yet");
   } else if (chain === "osmosis") {
@@ -562,7 +559,6 @@
     throw Error("SUI is not supported yet")
   } else if (chain === "aptos") {
     throw Error("APTOS is not supported yet")
->>>>>>> caeea358
   } else {
     impossible(chain)
   }
