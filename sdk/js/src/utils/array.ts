import { arrayify, zeroPad } from "@ethersproject/bytes";
import { PublicKey } from "@solana/web3.js";
import { hexValue, hexZeroPad, stripZeros } from "ethers/lib/utils";
import {
  hexToNativeAssetStringAlgorand,
  nativeStringToHexAlgorand,
  uint8ArrayToNativeStringAlgorand,
} from "../algorand";
import { buildTokenId } from "../cosmwasm/address";
import { canonicalAddress, humanAddress, isNativeDenom } from "../terra";
import {
  ChainId,
  ChainName,
  CHAIN_ID_ALGORAND,
  CHAIN_ID_NEAR,
  CHAIN_ID_INJECTIVE,
  CHAIN_ID_OSMOSIS,
  CHAIN_ID_SUI,
  CHAIN_ID_APTOS,
  CHAIN_ID_SOLANA,
  CHAIN_ID_TERRA,
  CHAIN_ID_TERRA2,
  CHAIN_ID_UNSET,
  coalesceChainId,
  isEVMChain,
  isTerraChain,
} from "./consts";

/**
 *
 * Returns true iff the hex string represents a native Terra denom.
 *
 * Native assets on terra don't have an associated smart contract address, just
 * like eth isn't an ERC-20 contract on Ethereum.
 *
 * The difference is that the EVM implementations of Portal don't support eth
 * directly, and instead require swapping to an ERC-20 wrapped eth (WETH)
 * contract first.
 *
 * The Terra implementation instead supports Terra-native denoms without
 * wrapping to CW-20 token first. As these denoms don't have an address, they
 * are encoded in the Portal payloads by the setting the first byte to 1.  This
 * encoding is safe, because the first 12 bytes of the 32-byte wormhole address
 * space are not used on Terra otherwise, as cosmos addresses are 20 bytes wide.
 */
export const isHexNativeTerra = (h: string): boolean => h.startsWith("01");

const isLikely20ByteTerra = (h: string): boolean =>
  h.startsWith("000000000000000000000000");

export const nativeTerraHexToDenom = (h: string): string =>
  Buffer.from(stripZeros(hexToUint8Array(h.substr(2)))).toString("ascii");

export const uint8ArrayToHex = (a: Uint8Array): string =>
  Buffer.from(a).toString("hex");

export const hexToUint8Array = (h: string): Uint8Array =>
  new Uint8Array(Buffer.from(h, "hex"));

/**
 *
 * Convert an address in a wormhole's 32-byte array representation into a chain's
 * native string representation.
 *
 * @throws if address is not the right length for the given chain
 */

export const tryUint8ArrayToNative = (
  a: Uint8Array,
  chain: ChainId | ChainName
): string => {
  const chainId = coalesceChainId(chain);
  if (isEVMChain(chainId)) {
    return hexZeroPad(hexValue(a), 20);
  } else if (chainId === CHAIN_ID_SOLANA) {
    return new PublicKey(a).toString();
  } else if (isTerraChain(chainId)) {
    const h = uint8ArrayToHex(a);
    if (isHexNativeTerra(h)) {
      return nativeTerraHexToDenom(h);
    } else {
      if (chainId === CHAIN_ID_TERRA2 && !isLikely20ByteTerra(h)) {
        // terra 2 has 32 byte addresses for contracts and 20 for wallets
        return humanAddress(a);
      }
      return humanAddress(a.slice(-20));
    }
  } else if (chainId === CHAIN_ID_ALGORAND) {
    return uint8ArrayToNativeStringAlgorand(a);
  } else if (chainId === CHAIN_ID_NEAR) {
    throw Error("uint8ArrayToNative: Near not supported yet.");
  } else if (chainId === CHAIN_ID_INJECTIVE) {
    throw Error("uint8ArrayToNative: Injective not supported yet.");
  } else if (chainId === CHAIN_ID_OSMOSIS) {
    throw Error("uint8ArrayToNative: Osmosis not supported yet.");
  } else if (chainId === CHAIN_ID_SUI) {
    throw Error("uint8ArrayToNative: Sui not supported yet.");
  } else if (chainId === CHAIN_ID_APTOS) {
    throw Error("uint8ArrayToNative: Aptos not supported yet.");
  } else if (chainId === CHAIN_ID_UNSET) {
    throw Error("uint8ArrayToNative: Chain id unset");
  } else {
    // This case is never reached
    const _: never = chainId;
    throw Error("Don't know how to convert address for chain " + chainId);
  }
};

/**
 *
 * Convert an address in a wormhole's 32-byte hex representation into a chain's native
 * string representation.
 *
 * @throws if address is not the right length for the given chain
 */
export const tryHexToNativeAssetString = (h: string, c: ChainId): string =>
  c === CHAIN_ID_ALGORAND
    ? // Algorand assets are represented by their asset ids, not an address
      hexToNativeAssetStringAlgorand(h)
    : tryHexToNativeString(h, c);

/**
 *
 * Convert an address in a wormhole's 32-byte hex representation into a chain's native
 * string representation.
 *
 * @deprecated since 0.3.0, use [[tryHexToNativeString]] instead.
 */
export const hexToNativeAssetString = (
  h: string | undefined,
  c: ChainId
): string | undefined => {
  if (!h) {
    return undefined;
  }
  try {
    return tryHexToNativeAssetString(h, c);
  } catch (e) {
    return undefined;
  }
};

/**
 *
 * Convert an address in a wormhole's 32-byte hex representation into a chain's native
 * string representation.
 *
 * @throws if address is not the right length for the given chain
 */
export const tryHexToNativeString = (
  h: string,
  c: ChainId | ChainName
): string => tryUint8ArrayToNative(hexToUint8Array(h), c);

/**
 *
 * Convert an address in a wormhole's 32-byte hex representation into a chain's native
 * string representation.
 *
 * @deprecated since 0.3.0, use [[tryHexToNativeString]] instead.
 */
export const hexToNativeString = (
  h: string | undefined,
  c: ChainId | ChainName
): string | undefined => {
  if (!h) {
    return undefined;
  }

  try {
    return tryHexToNativeString(h, c);
  } catch (e) {
    return undefined;
  }
};

/**
 *
 * Convert an address in a chain's native representation into a 32-byte hex string
 * understood by wormhole.
 *
 * @throws if address is a malformed string for the given chain id
 */
export const tryNativeToHexString = (
  address: string,
  chain: ChainId | ChainName
): string => {
  const chainId = coalesceChainId(chain);
  if (isEVMChain(chainId)) {
    return uint8ArrayToHex(zeroPad(arrayify(address), 32));
  } else if (chainId === CHAIN_ID_SOLANA) {
    return uint8ArrayToHex(zeroPad(new PublicKey(address).toBytes(), 32));
  } else if (chainId === CHAIN_ID_TERRA) {
    if (isNativeDenom(address)) {
      return (
        "01" +
        uint8ArrayToHex(
          zeroPad(new Uint8Array(Buffer.from(address, "ascii")), 31)
        )
      );
    } else {
      return uint8ArrayToHex(zeroPad(canonicalAddress(address), 32));
    }
  } else if (chainId === CHAIN_ID_TERRA2) {
    return buildTokenId(address);
  } else if (chainId === CHAIN_ID_ALGORAND) {
    return nativeStringToHexAlgorand(address);
  } else if (chainId === CHAIN_ID_NEAR) {
<<<<<<< HEAD
    return uint8ArrayToHex(zeroPad(new Uint8Array(Buffer.from(address, "ascii")), 32))
=======
    throw Error("hexToNativeString: Near not supported yet.");
  } else if (chainId === CHAIN_ID_INJECTIVE) {
    throw Error("hexToNativeString: Injective not supported yet.");
  } else if (chainId === CHAIN_ID_OSMOSIS) {
    throw Error("hexToNativeString: Osmosis not supported yet.");
  } else if (chainId === CHAIN_ID_SUI) {
    throw Error("hexToNativeString: Sui not supported yet.");
  } else if (chainId === CHAIN_ID_APTOS) {
    throw Error("hexToNativeString: Aptos not supported yet.");
>>>>>>> caeea358
  } else if (chainId === CHAIN_ID_UNSET) {
    throw Error("hexToNativeString: Chain id unset");
  } else {
    // If this case is reached
    const _: never = chainId;
    throw Error("Don't know how to convert address from chain " + chainId);
  }
};

/**
 *
 * Convert an address in a chain's native representation into a 32-byte hex string
 * understood by wormhole.
 *
 * @deprecated since 0.3.0, use [[tryNativeToHexString]] instead.
 * @throws if address is a malformed string for the given chain id
 */
export const nativeToHexString = (
  address: string | undefined,
  chain: ChainId | ChainName
): string | null => {
  if (!address) {
    return null;
  }
  return tryNativeToHexString(address, chain);
};

/**
 *
 * Convert an address in a chain's native representation into a 32-byte array
 * understood by wormhole.
 *
 * @throws if address is a malformed string for the given chain id
 */
export function tryNativeToUint8Array(
  address: string,
  chain: ChainId | ChainName
): Uint8Array {
  const chainId = coalesceChainId(chain);
  return hexToUint8Array(tryNativeToHexString(address, chainId));
}

/**
 *
 * Convert an address in a chain's native representation into a 32-byte hex string
 * understood by wormhole.
 *
 * @deprecated since 0.3.0, use [[tryUint8ArrayToNative]] instead.
 * @throws if address is a malformed string for the given chain id
 */
export const uint8ArrayToNative = (a: Uint8Array, chainId: ChainId) =>
  hexToNativeString(uint8ArrayToHex(a), chainId);

export function chunks<T>(array: T[], size: number): T[][] {
  return Array.apply<number, T[], T[][]>(
    0,
    new Array(Math.ceil(array.length / size))
  ).map((_, index) => array.slice(index * size, (index + 1) * size));
}

export function textToHexString(name: string): string {
  return Buffer.from(name, "binary").toString("hex");
}

export function textToUint8Array(name: string): Uint8Array {
  return new Uint8Array(Buffer.from(name, "binary"));
}<|MERGE_RESOLUTION|>--- conflicted
+++ resolved
@@ -206,10 +206,7 @@
   } else if (chainId === CHAIN_ID_ALGORAND) {
     return nativeStringToHexAlgorand(address);
   } else if (chainId === CHAIN_ID_NEAR) {
-<<<<<<< HEAD
     return uint8ArrayToHex(zeroPad(new Uint8Array(Buffer.from(address, "ascii")), 32))
-=======
-    throw Error("hexToNativeString: Near not supported yet.");
   } else if (chainId === CHAIN_ID_INJECTIVE) {
     throw Error("hexToNativeString: Injective not supported yet.");
   } else if (chainId === CHAIN_ID_OSMOSIS) {
@@ -218,7 +215,6 @@
     throw Error("hexToNativeString: Sui not supported yet.");
   } else if (chainId === CHAIN_ID_APTOS) {
     throw Error("hexToNativeString: Aptos not supported yet.");
->>>>>>> caeea358
   } else if (chainId === CHAIN_ID_UNSET) {
     throw Error("hexToNativeString: Chain id unset");
   } else {
