--- conflicted
+++ resolved
@@ -23,8 +23,7 @@
     "prepublishOnly": "echo \"disabled: npm test && npm run lint\"",
     "preversion": "npm run lint",
     "version": "npm run format && git add -A src",
-    "postversion": "git push && git push --tags",
-    "watch": "tsc -p tsconfig.json --watch"
+    "postversion": "git push && git push --tags"
   },
   "keywords": [
     "wormhole",
@@ -65,13 +64,6 @@
     "algosdk": "^1.15.0",
     "axios": "^0.24.0",
     "bech32": "^2.0.0",
-<<<<<<< HEAD
-    "js-base64": "^3.6.1",
-    "near-api-js": "^0.45.1",
-    "protobufjs": "^6.11.2",
-    "rxjs": "^7.3.0"
-=======
     "js-base64": "^3.6.1"
->>>>>>> b306051b
   }
 }